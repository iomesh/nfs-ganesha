--- conflicted
+++ resolved
@@ -62,9 +62,6 @@
     find_library(LIBDL dl)  # module loader
 endif(LINUX)
 
-<<<<<<< HEAD
-# Library destination, 32 bits / 64 bits switch is done here
-=======
 if(${CMAKE_SYSTEM_NAME} MATCHES "Windows")
   set(WINDOWS ON)
   if(${CMAKE_CXX_COMPILER_ID} MATCHES "MSVC")
@@ -76,14 +73,14 @@
    add_definitions(-D_CRT_SECURE_NO_WARNINGS)
 endif(MSVC)
 
->>>>>>> d16cc366
-# FSAL selection
+# Library destination, 32 bits / 64 bits switch is done here
 if( CMAKE_SIZEOF_VOID_P EQUAL 8 )
     set( FSAL_DESTINATION "lib64/ganesha" )
 else( CMAKE_SIZEOF_VOID_P EQUAL 8 )
     set( FSAL_DESTINATION "lib/ganesha" )
 endif( CMAKE_SIZEOF_VOID_P EQUAL 8 )
 
+# FSAL selection
 # FSALs which are enabled by default but could be disabled
 # during the build
 option(USE_FSAL_PROXY "build PROXY FSAL shared library" ON)
