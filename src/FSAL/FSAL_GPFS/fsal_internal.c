/*
 * vim:expandtab:shiftwidth=8:tabstop=8:
 *
 * Copyright CEA/DAM/DIF  (2008)
 * contributeur : Philippe DENIEL   philippe.deniel@cea.fr
 *                Thomas LEIBOVICI  thomas.leibovici@cea.fr
 *
 *
 * This program is free software; you can redistribute it and/or
 * modify it under the terms of the GNU Lesser General Public
 * License as published by the Free Software Foundation; either
 * version 3 of the License, or (at your option) any later version.
 *
 * This program is distributed in the hope that it will be useful,
 * but WITHOUT ANY WARRANTY; without even the implied warranty of
 * MERCHANTABILITY or FITNESS FOR A PARTICULAR PURPOSE.  See the GNU
 * Lesser General Public License for more details.
 *
 * You should have received a copy of the GNU Lesser General Public
 * License along with this library; if not, write to the Free Software
 * Foundation, Inc., 51 Franklin Street, Fifth Floor, Boston, MA  02110-1301  USA
 *
 * -------------
 */

/**
 *
 * \file    fsal_internal.c
 * \author  $Author: leibovic $
 * \date    $Date: 2006/01/17 14:20:07 $
 * \version $Revision: 1.24 $
 * \brief   Defines the datas that are to be
 *          accessed as extern by the fsal modules
 *
 */
#define FSAL_INTERNAL_C
#ifdef HAVE_CONFIG_H
#include "config.h"
#endif

#include <sys/ioctl.h>
#include  "fsal.h"
#include "fsal_internal.h"
#include "stuff_alloc.h"
#include "SemN.h"
#include "fsal_convert.h"
#include <libgen.h>             /* used for 'dirname' */

#include <pthread.h>
#include <string.h>

#include "gpfs.h"

#ifdef _USE_NFS4_ACL
#define ACL_DEBUG_BUF_SIZE 256
#endif                          /* _USE_NFS4_ACL */

/* credential lifetime (1h) */
fsal_uint_t CredentialLifetime = 3600;

/* static filesystem info.
 * The access is thread-safe because
 * it is read-only, except during initialization.
 */
fsal_staticfsinfo_t global_fs_info;

/* filesystem info for HPSS */
static fsal_staticfsinfo_t default_gpfs_info = {
  0xFFFFFFFFFFFFFFFFLL,         /* max file size (64bits) */
  _POSIX_LINK_MAX,              /* max links */
  FSAL_MAX_NAME_LEN,            /* max filename */
  FSAL_MAX_PATH_LEN,            /* max pathlen */
  TRUE,                         /* no_trunc */
  TRUE,                         /* chown restricted */
  FALSE,                        /* case insensitivity */
  TRUE,                         /* case preserving */
  FSAL_EXPTYPE_PERSISTENT,      /* FH expire type */
  TRUE,                         /* hard link support */
  TRUE,                         /* symlink support */
  TRUE,                         /* lock management */
  FALSE,                        /* lock owners */
  FALSE,                        /* async blocking locks */
  TRUE,                         /* named attributes */
  TRUE,                         /* handles are unique and persistent */
  {10, 0},                      /* Duration of lease at FS in seconds */
  FSAL_ACLSUPPORT_ALLOW,        /* ACL support */
  TRUE,                         /* can change times */
  TRUE,                         /* homogenous */
  GPFS_SUPPORTED_ATTRIBUTES,    /* supported attributes */
  0,                            /* maxread size */
  0,                            /* maxwrite size */
  0,                            /* default umask */
  0,                            /* cross junctions */
  0400                          /* default access rights for xattrs: root=RW, owner=R */
};

/* variables for limiting the calls to the filesystem */
static int limit_calls = FALSE;
semaphore_t sem_fs_calls;

/* threads keys for stats */
static pthread_key_t key_stats;
static pthread_once_t once_key = PTHREAD_ONCE_INIT;

#ifdef _USE_NFS4_ACL
static fsal_status_t fsal_internal_testAccess_acl(fsal_op_context_t * p_context,   /* IN */
                                                  fsal_aceperm_t v4mask,  /* IN */
                                                  fsal_attrib_list_t * p_object_attributes   /* IN */ );
#endif                          /* _USE_NFS4_ACL */

static fsal_status_t fsal_internal_testAccess_no_acl(fsal_op_context_t * p_context,   /* IN */
                                                     fsal_accessflags_t access_type,  /* IN */
                                                     struct stat *p_buffstat, /* IN */
                                                     fsal_attrib_list_t * p_object_attributes /* IN */ );

static void free_pthread_specific_stats(void *buff)
{
  Mem_Free(buff);
}

/* init keys */
static void init_keys(void)
{
  if(pthread_key_create(&key_stats, free_pthread_specific_stats) == -1)
    LogMajor(COMPONENT_FSAL,
             "Could not create thread specific stats (pthread_key_create) err %d (%s)",
             errno, strerror(errno));

  return;
}                               /* init_keys */

/**
 * fsal_increment_nbcall:
 * Updates fonction call statistics.
 *
 * \param function_index (input):
 *        Index of the function whom number of call is to be incremented.
 * \param status (input):
 *        Status the function returned.
 *
 * \return Nothing.
 */
void fsal_increment_nbcall(int function_index, fsal_status_t status)
{

  fsal_statistics_t *bythread_stat = NULL;

  /* verify index */

  if(function_index >= FSAL_NB_FUNC)
    return;

  /* first, we init the keys if this is the first time */

  if(pthread_once(&once_key, init_keys) != 0)
    {
      LogMajor(COMPONENT_FSAL,
               "Could not create thread specific stats (pthread_once) err %d (%s)",
               errno, strerror(errno));
      return;
    }

  /* we get the specific value */

  bythread_stat = (fsal_statistics_t *) pthread_getspecific(key_stats);

  /* we allocate stats if this is the first time */

  if(bythread_stat == NULL)
    {
      int i;

      bythread_stat = (fsal_statistics_t *) Mem_Alloc_Label(sizeof(fsal_statistics_t), "fsal_statistics_t");

      if(bythread_stat == NULL)
        {
          LogCrit(COMPONENT_FSAL,
                  "Could not allocate memory for FSAL statistics err %d (%s)",
                  Mem_Errno, strerror(Mem_Errno));
          /* we don't have real memory, bail */
          return;
        }

      /* inits the struct */

      for(i = 0; i < FSAL_NB_FUNC; i++)
        {
          bythread_stat->func_stats.nb_call[i] = 0;
          bythread_stat->func_stats.nb_success[i] = 0;
          bythread_stat->func_stats.nb_err_retryable[i] = 0;
          bythread_stat->func_stats.nb_err_unrecover[i] = 0;
        }

      /* set the specific value */
      pthread_setspecific(key_stats, (void *)bythread_stat);

    }

  /* we increment the values */

  if(bythread_stat)
    {
      bythread_stat->func_stats.nb_call[function_index]++;

      if(!FSAL_IS_ERROR(status))
        bythread_stat->func_stats.nb_success[function_index]++;
      else if(fsal_is_retryable(status))
        bythread_stat->func_stats.nb_err_retryable[function_index]++;
      else
        bythread_stat->func_stats.nb_err_unrecover[function_index]++;
    }

  return;
}

/**
 * fsal_internal_getstats:
 * (For internal use in the FSAL).
 * Retrieve call statistics for current thread.
 *
 * \param output_stats (output):
 *        Pointer to the call statistics structure.
 *
 * \return Nothing.
 */
void fsal_internal_getstats(fsal_statistics_t * output_stats)
{

  fsal_statistics_t *bythread_stat = NULL;

  /* first, we init the keys if this is the first time */
  if(pthread_once(&once_key, init_keys) != 0)
    {
      LogMajor(COMPONENT_FSAL,
               "Could not create thread specific stats (pthread_once) err %d (%s)",
               errno, strerror(errno));
      return;
    }

  /* we get the specific value */
  bythread_stat = (fsal_statistics_t *) pthread_getspecific(key_stats);

  /* we allocate stats if this is the first time */
  if(bythread_stat == NULL)
    {
      int i;

      if((bythread_stat =
          (fsal_statistics_t *) Mem_Alloc_Label(sizeof(fsal_statistics_t), "fsal_statistics_t")) == NULL)
      {
        /* we don't have working memory, bail */
        LogCrit(COMPONENT_FSAL,
                "Could not allocate memory for FSAL statistics err %d (%s)",
                Mem_Errno, strerror(Mem_Errno));
        return;
      }

      /* inits the struct */
      for(i = 0; i < FSAL_NB_FUNC; i++)
        {
          bythread_stat->func_stats.nb_call[i] = 0;
          bythread_stat->func_stats.nb_success[i] = 0;
          bythread_stat->func_stats.nb_err_retryable[i] = 0;
          bythread_stat->func_stats.nb_err_unrecover[i] = 0;
        }

      /* set the specific value */
      pthread_setspecific(key_stats, (void *)bythread_stat);

    }

  if(output_stats)
    (*output_stats) = (*bythread_stat);

  return;

}

/**
 * Set credential lifetime.
 * (For internal use in the FSAL).
 * Set the period for thread's credential renewal.
 *
 * \param lifetime_in (input):
 *        The period for thread's credential renewal.
 *
 * \return Nothing.
 */
void fsal_internal_SetCredentialLifetime(fsal_uint_t lifetime_in)
{
  CredentialLifetime = lifetime_in;
}

/**
 *  Used to limit the number of simultaneous calls to Filesystem.
 */
void TakeTokenFSCall()
{
  /* no limits */
  if(limit_calls == FALSE)
    return;

  /* there is a limit */
  semaphore_P(&sem_fs_calls);

}

void ReleaseTokenFSCall()
{
  /* no limits */
  if(limit_calls == FALSE)
    return;

  /* there is a limit */
  semaphore_V(&sem_fs_calls);

}

#define SET_INTEGER_PARAM( cfg, p_init_info, _field )             \
    switch( (p_init_info)->behaviors._field ){                    \
    case FSAL_INIT_FORCE_VALUE :                                  \
      /* force the value in any case */                           \
      cfg._field = (p_init_info)->values._field;                  \
      break;                                                      \
    case FSAL_INIT_MAX_LIMIT :                                    \
      /* check the higher limit */                                \
      if ( cfg._field > (p_init_info)->values._field )            \
        cfg._field = (p_init_info)->values._field ;               \
      break;                                                      \
    case FSAL_INIT_MIN_LIMIT :                                    \
      /* check the lower limit */                                 \
      if ( cfg._field < (p_init_info)->values._field )            \
        cfg._field = (p_init_info)->values._field ;               \
      break;                                                      \
    case FSAL_INIT_FS_DEFAULT:                                    \
    default:                                                      \
    /* In the other cases, we keep the default value. */          \
        break;                                                    \
    }

#define SET_BITMAP_PARAM( cfg, p_init_info, _field )              \
    switch( (p_init_info)->behaviors._field ){                    \
    case FSAL_INIT_FORCE_VALUE :                                  \
        /* force the value in any case */                         \
        cfg._field = (p_init_info)->values._field;                \
        break;                                                    \
    case FSAL_INIT_MAX_LIMIT :                                    \
      /* proceed a bit AND */                                     \
      cfg._field &= (p_init_info)->values._field ;                \
      break;                                                      \
    case FSAL_INIT_MIN_LIMIT :                                    \
      /* proceed a bit OR */                                      \
      cfg._field |= (p_init_info)->values._field ;                \
      break;                                                      \
    case FSAL_INIT_FS_DEFAULT:                                    \
    default:                                                      \
    /* In the other cases, we keep the default value. */          \
        break;                                                    \
    }

#define SET_BOOLEAN_PARAM( cfg, p_init_info, _field )             \
    switch( (p_init_info)->behaviors._field ){                    \
    case FSAL_INIT_FORCE_VALUE :                                  \
        /* force the value in any case */                         \
        cfg._field = (p_init_info)->values._field;                \
        break;                                                    \
    case FSAL_INIT_MAX_LIMIT :                                    \
      /* proceed a boolean AND */                                 \
      cfg._field = cfg._field && (p_init_info)->values._field ;   \
      break;                                                      \
    case FSAL_INIT_MIN_LIMIT :                                    \
      /* proceed a boolean OR */                                  \
      cfg._field = cfg._field && (p_init_info)->values._field ;   \
      break;                                                      \
    case FSAL_INIT_FS_DEFAULT:                                    \
    default:                                                      \
    /* In the other cases, we keep the default value. */          \
        break;                                                    \
    }

/*
 *  This function initializes shared variables of the fsal.
 */
fsal_status_t fsal_internal_init_global(fsal_init_info_t * fsal_info,
                                        fs_common_initinfo_t * fs_common_info,
                                        fs_specific_initinfo_t * fs_specific_info)
{

  /* sanity check */
  if(!fsal_info || !fs_common_info || !fs_specific_info)
    ReturnCode(ERR_FSAL_FAULT, 0);

  /* inits FS call semaphore */
  if(fsal_info->max_fs_calls > 0)
    {
      int rc;

      limit_calls = TRUE;

      rc = semaphore_init(&sem_fs_calls, fsal_info->max_fs_calls);

      if(rc != 0)
        ReturnCode(ERR_FSAL_SERVERFAULT, rc);

      LogDebug(COMPONENT_FSAL,
               "FSAL INIT: Max simultaneous calls to filesystem is limited to %u.",
               fsal_info->max_fs_calls);
    }
  else
    {
      LogDebug(COMPONENT_FSAL,
               "FSAL INIT: Max simultaneous calls to filesystem is unlimited.");
    }

  /* setting default values. */
  global_fs_info = default_gpfs_info;

  if(isFullDebug(COMPONENT_FSAL))
    {
      LogFullDebug(COMPONENT_FSAL, "{");
      LogFullDebug(COMPONENT_FSAL,
                   "  maxfilesize  = %llX    ",
                   default_gpfs_info.maxfilesize);
      LogFullDebug(COMPONENT_FSAL,
                   "  maxlink  = %lu   ",
                   default_gpfs_info.maxlink);
      LogFullDebug(COMPONENT_FSAL,
                   "  maxnamelen  = %lu  ",
                   default_gpfs_info.maxnamelen);
      LogFullDebug(COMPONENT_FSAL,
                   "  maxpathlen  = %lu  ",
                   default_gpfs_info.maxpathlen);
      LogFullDebug(COMPONENT_FSAL,
                   "  no_trunc  = %d ",
                   default_gpfs_info.no_trunc);
      LogFullDebug(COMPONENT_FSAL,
                   "  chown_restricted  = %d ",
                   default_gpfs_info.chown_restricted);
      LogFullDebug(COMPONENT_FSAL,
                   "  case_insensitive  = %d ",
                   default_gpfs_info.case_insensitive);
      LogFullDebug(COMPONENT_FSAL,
                   "  case_preserving  = %d ",
                   default_gpfs_info.case_preserving);
      LogFullDebug(COMPONENT_FSAL,
                   "  fh_expire_type  = %hu ",
                   default_gpfs_info.fh_expire_type);
      LogFullDebug(COMPONENT_FSAL,
                   "  link_support  = %d  ",
                   default_gpfs_info.link_support);
      LogFullDebug(COMPONENT_FSAL,
                   "  symlink_support  = %d  ",
                   default_gpfs_info.symlink_support);
      LogFullDebug(COMPONENT_FSAL,
                   "  lock_support  = %d  ",
                   default_gpfs_info.lock_support);
      LogFullDebug(COMPONENT_FSAL,
                   "  lock_support_owner  = %d  ",
                   default_gpfs_info.lock_support_owner);
      LogFullDebug(COMPONENT_FSAL,
                   "  lock_support_async_block  = %d  ",
                   default_gpfs_info.lock_support_async_block);
      LogFullDebug(COMPONENT_FSAL,
                   "  named_attr  = %d  ",
                   default_gpfs_info.named_attr);
      LogFullDebug(COMPONENT_FSAL,
                   "  unique_handles  = %d  ",
                   default_gpfs_info.unique_handles);
      LogFullDebug(COMPONENT_FSAL,
                   "  acl_support  = %hu  ",
                   default_gpfs_info.acl_support);
      LogFullDebug(COMPONENT_FSAL,
                   "  cansettime  = %d  ",
                   default_gpfs_info.cansettime);
      LogFullDebug(COMPONENT_FSAL,
                   "  homogenous  = %d  ",
                   default_gpfs_info.homogenous);
      LogFullDebug(COMPONENT_FSAL,
                   "  supported_attrs  = %llX  ",
                   default_gpfs_info.supported_attrs);
      LogFullDebug(COMPONENT_FSAL,
                   "  maxread  = %llX     ",
                   default_gpfs_info.maxread);
      LogFullDebug(COMPONENT_FSAL,
                   "  maxwrite  = %llX     ",
                   default_gpfs_info.maxwrite);
      LogFullDebug(COMPONENT_FSAL,
                   "  umask  = %X ",
                   default_gpfs_info.umask);
      LogFullDebug(COMPONENT_FSAL, "}");
    }

  /* Analyzing fs_common_info struct */

  if((fs_common_info->behaviors.maxfilesize != FSAL_INIT_FS_DEFAULT) ||
     (fs_common_info->behaviors.maxlink != FSAL_INIT_FS_DEFAULT) ||
     (fs_common_info->behaviors.maxnamelen != FSAL_INIT_FS_DEFAULT) ||
     (fs_common_info->behaviors.maxpathlen != FSAL_INIT_FS_DEFAULT) ||
     (fs_common_info->behaviors.no_trunc != FSAL_INIT_FS_DEFAULT) ||
     (fs_common_info->behaviors.case_insensitive != FSAL_INIT_FS_DEFAULT) ||
     (fs_common_info->behaviors.case_preserving != FSAL_INIT_FS_DEFAULT) ||
     (fs_common_info->behaviors.named_attr != FSAL_INIT_FS_DEFAULT) ||
     (fs_common_info->behaviors.lease_time != FSAL_INIT_FS_DEFAULT) ||
     (fs_common_info->behaviors.supported_attrs != FSAL_INIT_FS_DEFAULT) ||
     (fs_common_info->behaviors.homogenous != FSAL_INIT_FS_DEFAULT))
    ReturnCode(ERR_FSAL_NOTSUPP, 0);

  SET_BOOLEAN_PARAM(global_fs_info, fs_common_info, symlink_support);
  SET_BOOLEAN_PARAM(global_fs_info, fs_common_info, link_support);
  SET_BOOLEAN_PARAM(global_fs_info, fs_common_info, lock_support);
  SET_BOOLEAN_PARAM(global_fs_info, fs_common_info, lock_support_owner);
  SET_BOOLEAN_PARAM(global_fs_info, fs_common_info, lock_support_async_block);
  SET_BOOLEAN_PARAM(global_fs_info, fs_common_info, cansettime);

  SET_INTEGER_PARAM(global_fs_info, fs_common_info, maxread);
  SET_INTEGER_PARAM(global_fs_info, fs_common_info, maxwrite);

  SET_BITMAP_PARAM(global_fs_info, fs_common_info, umask);

  SET_BOOLEAN_PARAM(global_fs_info, fs_common_info, auth_exportpath_xdev);

  SET_BITMAP_PARAM(global_fs_info, fs_common_info, xattr_access_rights);

  LogFullDebug(COMPONENT_FSAL,
               "Supported attributes constant = 0x%llX.",
               GPFS_SUPPORTED_ATTRIBUTES);

  LogFullDebug(COMPONENT_FSAL,
               "Supported attributes default = 0x%llX.",
               default_gpfs_info.supported_attrs);

  LogFullDebug(COMPONENT_FSAL,
               "FSAL INIT: Supported attributes mask = 0x%llX.",
               global_fs_info.supported_attrs);

  ReturnCode(ERR_FSAL_NO_ERROR, 0);
}

/*********************************************************************
 *
 *  GPFS FSAL char device driver interaces
 *
 ********************************************************************/

/**
 * fsal_internal_handle2fd:
 * Open a file by handle within an export.
 *
 * \param p_context (input):
 *        Pointer to current context.  Used to get export root fd.
 * \param phandle (input):
 *        Opaque filehandle
 * \param pfd (output):
 *        File descriptor openned by the function
 * \param oflags (input):
 *        Flags to open the file with
 *
 * \return status of operation
 */

fsal_status_t fsal_internal_handle2fd(fsal_op_context_t * p_context,
                                      fsal_handle_t * phandle, int *pfd, int oflags)
{
  int dirfd = 0;
  fsal_status_t status;

  if(!phandle || !pfd || !p_context || !p_context->export_context)
    ReturnCode(ERR_FSAL_FAULT, 0);

  dirfd = ((gpfsfsal_op_context_t *)p_context)->export_context->mount_root_fd;

  status = fsal_internal_handle2fd_at(dirfd, phandle, pfd, oflags);

  if(FSAL_IS_ERROR(status))
    ReturnStatus(status, INDEX_FSAL_open);

  ReturnCode(ERR_FSAL_NO_ERROR, 0);
}

/**
 * fsal_internal_handle2fd_at:
 * Open a file by handle from in an open directory
 *
 * \param dirfd (input):
 *        Open file descriptor of parent directory
 * \param phandle (input):
 *        Opaque filehandle
 * \param pfd (output):
 *        File descriptor openned by the function
 * \param oflags (input):
 *        Flags to open the file with
 *
 * \return status of operation
 */

fsal_status_t fsal_internal_handle2fd_at(int dirfd,
                                         fsal_handle_t * phandle, int *pfd, int oflags)
{
  int rc = 0;
  struct open_arg oarg;

  if(!phandle || !pfd)
    ReturnCode(ERR_FSAL_FAULT, 0);

  oarg.mountdirfd = dirfd;
<<<<<<< HEAD
  oarg.handle = &phandle->data.handle;
=======

  oarg.handle = &((gpfsfsal_handle_t *)phandle)->data.handle;
>>>>>>> 862cd77b
  oarg.flags = oflags;

  rc = gpfs_ganesha(OPENHANDLE_OPEN_BY_HANDLE, &oarg);

  if(rc < 0)
    ReturnCode(posix2fsal_error(errno), errno);

  *pfd = rc;

  ReturnCode(ERR_FSAL_NO_ERROR, 0);
}

/**
 * fsal_internal_get_handle:
 * Create a handle from a file path
 *
 * \param pcontext (input):
 *        A context pointer for the root of the current export
 * \param p_fsalpath (input):
 *        Full path to the file
 * \param p_handle (output):
 *        The handle that is found and returned
 *
 * \return status of operation
 */
fsal_status_t fsal_internal_get_handle(fsal_op_context_t * p_context,   /* IN */
                                       fsal_path_t * p_fsalpath,        /* IN */
                                       fsal_handle_t * p_handle /* OUT */ )
{
  int rc;
  struct name_handle_arg harg;

  if(!p_context || !p_handle || !p_fsalpath)
    ReturnCode(ERR_FSAL_FAULT, 0);

<<<<<<< HEAD
  memset(p_handle, 0, sizeof(*p_handle));
  harg.handle = &p_handle->data.handle;
=======
  harg.handle = &((gpfsfsal_handle_t *)p_handle)->data.handle;
>>>>>>> 862cd77b
  harg.handle->handle_size = OPENHANDLE_HANDLE_LEN;
  harg.name = p_fsalpath->path;
  harg.dfd = AT_FDCWD;
  harg.flag = 0;

  LogFullDebug(COMPONENT_FSAL,
               "Lookup handle for %s",
               p_fsalpath->path);

  rc = gpfs_ganesha(OPENHANDLE_NAME_TO_HANDLE, &harg);

  if(rc < 0)
    ReturnCode(posix2fsal_error(errno), errno);

  ReturnCode(ERR_FSAL_NO_ERROR, 0);
}

/**
 * fsal_internal_get_handle_at:
 * Create a handle from a directory pointer and filename
 *
 * \param dfd (input):
 *        Open directory handle
 * \param p_fsalname (input):
 *        Name of the file
 * \param p_handle (output):
 *        The handle that is found and returned
 *
 * \return status of operation
 */

fsal_status_t fsal_internal_get_handle_at(int dfd,      /* IN */
                                          fsal_name_t * p_fsalname,     /* IN */
                                          fsal_handle_t * p_handle      /* OUT
                                                                         */ )
{
  int rc;
  struct name_handle_arg harg;

  if(!p_handle || !p_fsalname)
    ReturnCode(ERR_FSAL_FAULT, 0);

<<<<<<< HEAD
  memset(p_handle, 0, sizeof(*p_handle));
  harg.handle = &p_handle->data.handle;
=======
  harg.handle = &((gpfsfsal_handle_t *)p_handle)->data.handle;
>>>>>>> 862cd77b
  harg.handle->handle_size = OPENHANDLE_HANDLE_LEN;
  harg.name = p_fsalname->name;
  harg.dfd = dfd;
  harg.flag = 0;

  LogFullDebug(COMPONENT_FSAL,
               "Lookup handle at for %s",
               p_fsalname->name);

  rc = gpfs_ganesha(OPENHANDLE_NAME_TO_HANDLE, &harg);

  if(rc < 0)
    ReturnCode(posix2fsal_error(errno), errno);

  ReturnCode(ERR_FSAL_NO_ERROR, 0);
}

/**
 * fsal_internal_fd2handle:
 * convert an fd to a handle
 *
 * \param fd (input):
 *        Open file descriptor for target file
 * \param p_handle (output):
 *        The handle that is found and returned
 *
 * \return status of operation
 */
fsal_status_t fsal_internal_fd2handle(int fd, fsal_handle_t * handle)
{
  int rc;
  struct name_handle_arg harg;
  gpfsfsal_handle_t * p_handle = (gpfsfsal_handle_t *)handle;

  if(!p_handle || !&p_handle->data.handle)
    ReturnCode(ERR_FSAL_FAULT, 0);

  harg.handle = &p_handle->data.handle;
  memset(&p_handle->data.handle, 0, sizeof(struct file_handle));

  memset(p_handle, 0, sizeof(*p_handle));
  harg.handle->handle_size = OPENHANDLE_HANDLE_LEN;
  harg.name = NULL;
  harg.dfd = fd;
  harg.flag = 0;

  LogFullDebug(COMPONENT_FSAL,
               "Lookup handle by fd for %d",
               fd);

  rc = gpfs_ganesha(OPENHANDLE_NAME_TO_HANDLE, &harg);

  if(rc < 0)
    ReturnCode(posix2fsal_error(errno), errno);

  ReturnCode(ERR_FSAL_NO_ERROR, 0);
}

/**
 * fsal_internal_link_at:
 * Create a link based on a file descriptor, dirfd, and new name
 *
 * \param srcfd (input):
 *          file descriptor of source file
 * \param dirfd (input):
 *          file descriptor of target directory
 * \param name (input):
 *          name for the new file
 *
 * \return status of operation
 */
fsal_status_t fsal_internal_link_at(int srcfd, int dirfd, char *name)
{
  int rc;
  struct link_arg linkarg;

  if(!name)
    ReturnCode(ERR_FSAL_FAULT, 0);

  linkarg.dir_fd = dirfd;
  linkarg.file_fd = srcfd;
  linkarg.name = name;

  rc = gpfs_ganesha(OPENHANDLE_LINK_BY_FD, &linkarg);

  if(rc < 0)
    ReturnCode(posix2fsal_error(errno), errno);

  ReturnCode(ERR_FSAL_NO_ERROR, 0);

}

/**
 * fsal_readlink_by_handle:
 * Reads the contents of the link
 *
 *
 * \return status of operation
 */

fsal_status_t fsal_readlink_by_handle(fsal_op_context_t * p_context,
                                      fsal_handle_t * p_handle, char *__buf, int maxlen)
{
  int fd;
  int rc;
  fsal_status_t status;
  struct readlink_arg readlinkarg;

  status = fsal_internal_handle2fd(p_context, p_handle, &fd, O_RDONLY);

  if(FSAL_IS_ERROR(status))
    ReturnStatus(status, INDEX_FSAL_open);

  memset(__buf, 0, maxlen);
  readlinkarg.fd = fd;
  readlinkarg.buffer = __buf;
  readlinkarg.size = maxlen;

  rc = gpfs_ganesha(OPENHANDLE_READLINK_BY_FD, &readlinkarg);

  close(fd);

  if(rc < 0)
      Return(rc, 0, INDEX_FSAL_readlink);

  ReturnCode(ERR_FSAL_NO_ERROR, 0);
}

/* Check the access by using NFS4 ACL if it exists. Otherwise, use mode. */
fsal_status_t fsal_internal_testAccess(fsal_op_context_t * p_context,   /* IN */
                                       fsal_accessflags_t access_type,  /* IN */
                                       struct stat *p_buffstat, /* IN */
                                       fsal_attrib_list_t * p_object_attributes /* IN */ )
{
  /* sanity checks. */
  if((!p_object_attributes && !p_buffstat) || !p_context)
    ReturnCode(ERR_FSAL_FAULT, 0);

  /* The root user ignores the mode/uid/gid of the file */
  if(p_context->credential.user == 0)
    ReturnCode(ERR_FSAL_NO_ERROR, 0);

#ifdef _USE_NFS4_ACL
  /* If ACL exists and given access type is ace4 mask, use ACL to check access. */
  LogDebug(COMPONENT_FSAL, "fsal_internal_testAccess: pattr=%p, pacl=%p, is_ace4_mask=%d",
           p_object_attributes, p_object_attributes ? p_object_attributes->acl : 0,
           IS_FSAL_ACE4_MASK_VALID(access_type));

  if(p_object_attributes && p_object_attributes->acl &&
     IS_FSAL_ACE4_MASK_VALID(access_type))
    {
      return fsal_internal_testAccess_acl(p_context, FSAL_ACE4_MASK(access_type),
                                          p_object_attributes);
    }
#endif

  /* Use mode to check access. */
  return fsal_internal_testAccess_no_acl(p_context, FSAL_MODE_MASK(access_type),
                                           p_buffstat, p_object_attributes);

  LogDebug(COMPONENT_FSAL, "fsal_internal_testAccess: invalid access_type = 0X%x",
           access_type);

  ReturnCode(ERR_FSAL_ACCESS, 0);
}

/**
 * fsal_stat_by_handle:
 * get the stat value
 *
 *
 * \return status of operation
 */

fsal_status_t fsal_stat_by_handle(fsal_op_context_t * p_context,
                                  fsal_handle_t * p_handle, struct stat64 *buf)
{
  int rc;
  int dirfd = 0;
  struct stat_arg statarg;

  if(!p_handle || !p_context || !p_context->export_context)
      ReturnCode(ERR_FSAL_FAULT, 0);

  dirfd = ((gpfsfsal_op_context_t *)p_context)->export_context->mount_root_fd;

  statarg.mountdirfd = dirfd;

  statarg.handle = &((gpfsfsal_handle_t *)p_handle)->data.handle;
  statarg.buf = buf;

  rc = gpfs_ganesha(OPENHANDLE_STAT_BY_HANDLE, &statarg);

  if(rc < 0)
    ReturnCode(posix2fsal_error(errno), errno);

  ReturnCode(ERR_FSAL_NO_ERROR, 0);
}

/* Get NFS4 ACL as well as stat. For now, get stat only until NFS4 ACL
 * support is enabled. */
fsal_status_t fsal_get_xstat_by_handle(fsal_op_context_t * p_context,
                                       fsal_handle_t * p_handle, gpfsfsal_xstat_t *p_buffxstat)
{
  int rc;
  int dirfd = 0;
  struct xstat_arg xstatarg;
#ifdef _USE_NFS4_ACL
  gpfs_acl_t *pacl_gpfs;
#endif                          /* _USE_NFS4_ACL */

  if(!p_handle || !p_context || !p_context->export_context || !p_buffxstat)
      ReturnCode(ERR_FSAL_FAULT, 0);

  memset(p_buffxstat, 0, sizeof(gpfsfsal_xstat_t));

  dirfd = ((gpfsfsal_op_context_t *)p_context)->export_context->mount_root_fd;

#ifdef _USE_NFS4_ACL
  /* Initialize acl header so that GPFS knows what we want. */
  pacl_gpfs = (gpfs_acl_t *) p_buffxstat->buffacl;
  pacl_gpfs->acl_level = 0;
  pacl_gpfs->acl_version = GPFS_ACL_VERSION_NFS4;
  pacl_gpfs->acl_type = GPFS_ACL_TYPE_NFS4;
  pacl_gpfs->acl_len = GPFS_ACL_BUF_SIZE;
#endif                          /* _USE_NFS4_ACL */

#ifdef _USE_NFS4_ACL
  xstatarg.attr_valid = XATTR_STAT | XATTR_ACL;
#else
xstatarg.attr_valid = XATTR_STAT;
#endif
  xstatarg.mountdirfd = dirfd;
  xstatarg.handle = &((gpfsfsal_handle_t *)p_handle)->data.handle;
#ifdef _USE_NFS4_ACL
  xstatarg.acl = pacl_gpfs;
#else
  xstatarg.acl = NULL;
#endif
  xstatarg.attr_changed = 0;
  xstatarg.buf = &p_buffxstat->buffstat;

  rc = gpfs_ganesha(OPENHANDLE_GET_XSTAT, &xstatarg);
  LogDebug(COMPONENT_FSAL, "gpfs_ganesha: GET_XSTAT returned, rc = %d", rc);

  if(rc < 0)
    ReturnCode(posix2fsal_error(errno), errno);

  ReturnCode(ERR_FSAL_NO_ERROR, 0);
}

/* Set NFS4 ACL as well as stat. For now, set stat only until NFS4 ACL
 * support is enabled. */
fsal_status_t fsal_set_xstat_by_handle(fsal_op_context_t * p_context,
                                       fsal_handle_t * p_handle, int attr_valid,
                                       int attr_changed, gpfsfsal_xstat_t *p_buffxstat)
{
  int rc;
  int dirfd = 0;
  struct xstat_arg xstatarg;

  if(!p_handle || !p_context || !p_context->export_context || !p_buffxstat)
      ReturnCode(ERR_FSAL_FAULT, 0);

  dirfd = ((gpfsfsal_op_context_t *)p_context)->export_context->mount_root_fd;

  xstatarg.attr_valid = attr_valid;
  xstatarg.mountdirfd = dirfd;
  xstatarg.handle = &((gpfsfsal_handle_t *)p_handle)->data.handle;
  xstatarg.acl = (gpfs_acl_t *) p_buffxstat->buffacl;
  xstatarg.attr_changed = attr_changed;
  xstatarg.buf = &p_buffxstat->buffstat;

  rc = gpfs_ganesha(OPENHANDLE_SET_XSTAT, &xstatarg);
  LogDebug(COMPONENT_FSAL, "gpfs_ganesha: SET_XSTAT returned, rc = %d", rc);

  if(rc < 0)
    ReturnCode(posix2fsal_error(errno), errno);

  ReturnCode(ERR_FSAL_NO_ERROR, 0);
}

/* Access check function that accepts stat64. */
fsal_status_t fsal_check_access_by_mode(fsal_op_context_t * p_context,   /* IN */
                                        fsal_accessflags_t access_type,  /* IN */
                                        struct stat64 *p_buffstat /* IN */)
{
  struct stat buffstat;

  if(!p_context || !p_buffstat)
    ReturnCode(ERR_FSAL_FAULT, 0);

  /* Convert to stat. We only need uid, gid, and mode. */
  buffstat.st_uid = p_buffstat->st_uid;
  buffstat.st_gid = p_buffstat->st_gid;
  buffstat.st_mode = p_buffstat->st_mode;

  return fsal_internal_testAccess(p_context, access_type, &buffstat, NULL);
}

#ifdef _USE_NFS4_ACL
static fsal_boolean_t fsal_check_ace_owner(fsal_uid_t uid, fsal_op_context_t *p_context)
{
  return (p_context->credential.user == uid);
}

static fsal_boolean_t fsal_check_ace_group(fsal_gid_t gid, fsal_op_context_t *p_context)
{
  int i;

  if(p_context->credential.group == gid)
    return TRUE;

  for(i = 0; i < p_context->credential.nbgroups; i++)
    {
      if(p_context->credential.alt_groups[i] == gid)
        return TRUE;
    }

  return FALSE;
}

static fsal_boolean_t fsal_check_ace_matches(fsal_ace_t *pace,
                                             fsal_op_context_t *p_context,
                                             fsal_boolean_t is_owner,
                                             fsal_boolean_t is_group)
{
  int matches = 0;

  if (IS_FSAL_ACE_SPECIAL_ID(*pace))
    switch(pace->who.uid)
      {
        case FSAL_ACE_SPECIAL_OWNER:
          if(is_owner)
            matches = 1;
        break;

        case FSAL_ACE_SPECIAL_GROUP:
          if(is_group)
            matches = 2;
        break;

        case FSAL_ACE_SPECIAL_EVERYONE:
          matches = 3;
        break;

        default:
        break;
      }
  else if (IS_FSAL_ACE_GROUP_ID(*pace))
    {
      if(fsal_check_ace_group(pace->who.gid, p_context))
        matches = 4;
    }
  else
    {
      if(fsal_check_ace_owner(pace->who.uid, p_context))
        matches = 5;
    }

  LogDebug(COMPONENT_FSAL,
           "fsal_check_ace_matches: matches %d flag 0x%X who %d",
           matches, pace->flag, GET_FSAL_ACE_WHO(*pace));

  return (matches != 0);
}

static fsal_boolean_t fsal_check_ace_applicable(fsal_ace_t *pace,
                                                fsal_op_context_t *p_context,
                                                fsal_boolean_t is_dir,
                                                fsal_boolean_t is_owner,
                                                fsal_boolean_t is_group)
{
  fsal_boolean_t is_applicable = FALSE;
  fsal_boolean_t is_file = !is_dir;

  /* To be applicable, the entry should not be INHERIT_ONLY. */
  if (IS_FSAL_ACE_INHERIT_ONLY(*pace))
    {
      LogDebug(COMPONENT_FSAL, "fsal_check_ace_applicable: Not applicable, "
               "inherit only");
      return FALSE;
    }

  /* Use GPFS internal flag to further check the entry is applicable to this
   * object type. */
  if(is_file)
    {
      if(!IS_FSAL_FILE_APPLICABLE(*pace))
        {
          LogDebug(COMPONENT_FSAL, "fsal_check_ace_applicable: Not applicable to file");
          return FALSE;
        }
    }
  else  /* directory */
    {
      if(!IS_FSAL_DIR_APPLICABLE(*pace))
        {
          LogDebug(COMPONENT_FSAL, "fsal_check_ace_applicable: Not applicable to dir");
          return FALSE;
        }
    }

  /* The user should match who value. */
  is_applicable = fsal_check_ace_matches(pace, p_context, is_owner, is_group);
  if(is_applicable)
    LogDebug(COMPONENT_FSAL, "fsal_check_ace_applicable: Applicable, flag=0X%x",
             pace->flag);
  else
    LogDebug(COMPONENT_FSAL, "fsal_check_ace_applicable: Not applicable to given user");

  return is_applicable;
}

static void fsal_print_inherit_flags(fsal_ace_t *pace, char *p_buf)
{
  if(!pace || !p_buf)
    return;

  memset(p_buf, 0, ACL_DEBUG_BUF_SIZE);

  sprintf(p_buf, "I(%c%c%c%c)",
          IS_FSAL_ACE_FILE_INHERIT(*pace)? 'f': '-',
          IS_FSAL_ACE_DIR_INHERIT(*pace) ? 'd': '-',
          IS_FSAL_ACE_INHERIT_ONLY(*pace)? 'o': '-',
          IS_FSAL_ACE_NO_PROPAGATE(*pace)? 'n': '-');
}

static void fsal_print_ace(int ace_number, fsal_ace_t *pace, char *p_acebuf)
{
  char inherit_flags[ACL_DEBUG_BUF_SIZE];

  if(!pace || !p_acebuf)
    return;

  memset(p_acebuf, 0, ACL_DEBUG_BUF_SIZE);
  memset(inherit_flags, 0, ACL_DEBUG_BUF_SIZE);

  /* Get inherit flags if any. */
  fsal_print_inherit_flags(pace, inherit_flags);

  /* Print the entire ACE. */
  sprintf(p_acebuf, "ACE %d %s %s %d %c%c%c%c%c%c%c%c%c%c%c%c%c%c %s",
          ace_number,
          /* ACE type. */
          IS_FSAL_ACE_ALLOW(*pace)? "allow":
          IS_FSAL_ACE_DENY(*pace) ? "deny":
          IS_FSAL_ACE_AUDIT(*pace)? "audit": "?",
          /* ACE who and its type. */
          (IS_FSAL_ACE_SPECIAL_ID(*pace) && IS_FSAL_ACE_SPECIAL_OWNER(*pace))    ? "owner@":
          (IS_FSAL_ACE_SPECIAL_ID(*pace) && IS_FSAL_ACE_SPECIAL_GROUP(*pace))    ? "group@":
          (IS_FSAL_ACE_SPECIAL_ID(*pace) && IS_FSAL_ACE_SPECIAL_EVERYONE(*pace)) ? "everyone@":
          IS_FSAL_ACE_SPECIAL_ID(*pace)						 ? "specialid":
          IS_FSAL_ACE_GROUP_ID(*pace) 						 ? "gid": "uid",
          GET_FSAL_ACE_WHO(*pace),
          /* ACE mask. */
          IS_FSAL_ACE_READ_DATA(*pace)		 ? 'r':'-',
          IS_FSAL_ACE_WRITE_DATA(*pace)		 ? 'w':'-',
          IS_FSAL_ACE_EXECUTE(*pace)		 ? 'x':'-',
          IS_FSAL_ACE_ADD_SUBDIRECTORY(*pace)    ? 'm':'-',
          IS_FSAL_ACE_READ_NAMED_ATTR(*pace)	 ? 'n':'-',
          IS_FSAL_ACE_WRITE_NAMED_ATTR(*pace) 	 ? 'N':'-',
          IS_FSAL_ACE_DELETE_CHILD(*pace) 	 ? 'p':'-',
          IS_FSAL_ACE_READ_ATTR(*pace)		 ? 't':'-',
          IS_FSAL_ACE_WRITE_ATTR(*pace)		 ? 'T':'-',
          IS_FSAL_ACE_DELETE(*pace)		 ? 'd':'-',
          IS_FSAL_ACE_READ_ACL(*pace) 		 ? 'c':'-',
          IS_FSAL_ACE_WRITE_ACL(*pace)		 ? 'C':'-',
          IS_FSAL_ACE_WRITE_OWNER(*pace)	 ? 'o':'-',
          IS_FSAL_ACE_SYNCHRONIZE(*pace)	 ? 'z':'-',
          /* ACE Inherit flags. */
          IS_FSAL_ACE_INHERIT(*pace)? inherit_flags: "");
}

static void fsal_print_access_by_acl(int naces, int ace_number,
	                             fsal_ace_t *pace, fsal_aceperm_t perm,
                                     unsigned int access_result,
                                     fsal_boolean_t is_dir,
                                     fsal_op_context_t *p_context)
{
  char ace_data[ACL_DEBUG_BUF_SIZE];
  char access_data[2 * ACL_DEBUG_BUF_SIZE];
  fsal_uid_t user = p_context->credential.user;
  fsal_boolean_t is_last_ace = (naces == ace_number);

  if(!is_last_ace)
    fsal_print_ace(ace_number, pace, ace_data);

  /* Print the access result and the request. */
  sprintf(access_data, "%s: %s uid %d %s",
          (access_result == ERR_FSAL_NO_ERROR)                      ? "permit": "reject",
          IS_FSAL_ACE_BIT(perm, FSAL_ACE_PERM_READ_DATA) 	    ?"READ":
          IS_FSAL_ACE_BIT(perm, FSAL_ACE_PERM_WRITE_DATA) && is_dir ?"ADD_FILE":
          IS_FSAL_ACE_BIT(perm, FSAL_ACE_PERM_WRITE_DATA)	    ?"WRITE":
          IS_FSAL_ACE_BIT(perm, FSAL_ACE_PERM_APPEND_DATA) && is_dir?"ADD_SUBDIR":
          IS_FSAL_ACE_BIT(perm, FSAL_ACE_PERM_APPEND_DATA)	    ?"APPEND":
          IS_FSAL_ACE_BIT(perm, FSAL_ACE_PERM_READ_NAMED_ATTR)      ?"READ_NAMED":
          IS_FSAL_ACE_BIT(perm, FSAL_ACE_PERM_WRITE_NAMED_ATTR)     ?"WRITE_NAMED":
          IS_FSAL_ACE_BIT(perm, FSAL_ACE_PERM_EXECUTE)	            ?"EXECUTE":
          IS_FSAL_ACE_BIT(perm, FSAL_ACE_PERM_DELETE_CHILD)         ?"DELETE_CHILD":
          IS_FSAL_ACE_BIT(perm, FSAL_ACE_PERM_READ_ATTR)	    ?"READ_ATTR":
          IS_FSAL_ACE_BIT(perm, FSAL_ACE_PERM_WRITE_ATTR)	    ?"WRITE_ATTR":
          IS_FSAL_ACE_BIT(perm, FSAL_ACE_PERM_DELETE)		    ?"DELETE":
          IS_FSAL_ACE_BIT(perm, FSAL_ACE_PERM_READ_ACL) 	    ?"READ_ACL":
          IS_FSAL_ACE_BIT(perm, FSAL_ACE_PERM_WRITE_ACL)	    ?"WRITE_ACL":
          IS_FSAL_ACE_BIT(perm, FSAL_ACE_PERM_WRITE_OWNER)	    ?"WRITE_OWNER":
          IS_FSAL_ACE_BIT(perm, FSAL_ACE_PERM_SYNCHRONIZE)	    ?"SYNCHRONIZE": "UNKNOWN",
          user, (!is_last_ace) ? ace_data: "");

  LogDebug(COMPONENT_FSAL, "fsal_check_access_by_acl_debug: %s", access_data);
}

static fsal_status_t fsal_internal_testAccess_acl(fsal_op_context_t * p_context,   /* IN */
                                                  fsal_aceperm_t v4mask,  /* IN */
                                                  fsal_attrib_list_t * p_object_attributes   /* IN */ )
{
  fsal_aceperm_t missing_access;
  fsal_uid_t uid;
  fsal_gid_t gid;
  fsal_acl_t *pacl = NULL;
  fsal_ace_t *pace = NULL;
  int ace_number = 0;
  fsal_boolean_t is_dir = FALSE;
  fsal_boolean_t is_owner = FALSE;
  fsal_boolean_t is_group = FALSE;

  /* unsatisfied flags */
  missing_access = v4mask;
  if(!missing_access)
    {
      LogDebug(COMPONENT_FSAL, "fsal_internal_testAccess_acl: Nothing was requested");
      ReturnCode(ERR_FSAL_NO_ERROR, 0);
    }

  /* Get file ownership information. */
  uid = p_object_attributes->owner;
  gid = p_object_attributes->group;
  pacl = p_object_attributes->acl;
  is_dir = (p_object_attributes->type == FSAL_TYPE_DIR);

  LogDebug(COMPONENT_FSAL,
           "fsal_internal_testAccess_acl: file acl=%p, file uid=%d, file gid= %d",
           pacl,uid, gid);
  LogDebug(COMPONENT_FSAL,
           "fsal_internal_testAccess_acl: user uid=%d, user gid= %d, v4mask=0x%X",
           p_context->credential.user,
           p_context->credential.group,
           v4mask);

  is_owner = fsal_check_ace_owner(uid, p_context);
  is_group = fsal_check_ace_group(gid, p_context);

  /* Always grant READ_ACL, WRITE_ACL and READ_ATTR, WRITE_ATTR to the file
   * owner. */
  if(is_owner)
    {
      missing_access &= ~(FSAL_ACE_PERM_WRITE_ACL | FSAL_ACE_PERM_READ_ACL);
      missing_access &= ~(FSAL_ACE_PERM_WRITE_ATTR | FSAL_ACE_PERM_READ_ATTR);
      if(!missing_access)
        {
          LogDebug(COMPONENT_FSAL, "fsal_internal_testAccess_acl: Met owner privileges");
          ReturnCode(ERR_FSAL_NO_ERROR, 0);
        }
    }

  // TODO: Even if user is admin, audit/alarm checks should be done.

  ace_number = 1;
  for(pace = pacl->aces; pace < pacl->aces + pacl->naces; pace++)
    {
      LogDebug(COMPONENT_FSAL,
               "fsal_internal_testAccess_acl: ace type 0x%X perm 0x%X flag 0x%X who %d",
               pace->type, pace->perm, pace->flag, GET_FSAL_ACE_WHO(*pace));

      /* Process Allow and Deny entries. */
      if(IS_FSAL_ACE_ALLOW(*pace) || IS_FSAL_ACE_DENY(*pace))
        {
          LogDebug(COMPONENT_FSAL, "fsal_internal_testAccess_acl: allow or deny");

          /* Check if this ACE is applicable. */
          if(fsal_check_ace_applicable(pace, p_context, is_dir, is_owner, is_group))
            {
              if(IS_FSAL_ACE_ALLOW(*pace))
                {
                  LogDebug(COMPONENT_FSAL,
                           "fsal_internal_testAccess_acl: allow perm 0x%X remainingPerms 0x%X",
                           pace->perm, missing_access);

                  missing_access &= ~(pace->perm & missing_access);
                  if(!missing_access)
                    {
                      LogDebug(COMPONENT_FSAL, "fsal_internal_testAccess_acl: access granted");
                      fsal_print_access_by_acl(pacl->naces, ace_number, pace,
                                                     v4mask, ERR_FSAL_NO_ERROR, is_dir, p_context);
                      ReturnCode(ERR_FSAL_NO_ERROR, 0);
                    }
                }
             else if(pace->perm & missing_access)
               {
                 LogDebug(COMPONENT_FSAL, "fsal_internal_testAccess_acl: access denied");
                 fsal_print_access_by_acl(pacl->naces, ace_number, pace, v4mask,
                                                ERR_FSAL_ACCESS, is_dir, p_context);
                 ReturnCode(ERR_FSAL_ACCESS, 0);
               }
            }
        }

        ace_number += 1;
    }

  if(missing_access)
    {
      LogDebug(COMPONENT_FSAL, "fsal_internal_testAccess_acl: access denied");
      ReturnCode(ERR_FSAL_ACCESS, 0);
    }
  else
    {
      LogDebug(COMPONENT_FSAL, "fsal_internal_testAccess_acl: access granted");
      ReturnCode(ERR_FSAL_NO_ERROR, 0);
    }

  ReturnCode(ERR_FSAL_NO_ERROR, 0);
}
#endif                          /* _USE_NFS4_ACL */

static fsal_status_t fsal_internal_testAccess_no_acl(fsal_op_context_t * p_context,   /* IN */
                                                     fsal_accessflags_t access_type,  /* IN */
                                                     struct stat *p_buffstat, /* IN */
                                                     fsal_attrib_list_t * p_object_attributes /* IN */ )
{
  fsal_accessflags_t missing_access;
  unsigned int is_grp, i;
  fsal_uid_t uid;
  fsal_gid_t gid;
  fsal_accessmode_t mode;

  /* If the FSAL_F_OK flag is set, returns ERR INVAL */

  if(access_type & FSAL_F_OK)
    ReturnCode(ERR_FSAL_INVAL, 0);

  /* unsatisfied flags */
  missing_access = access_type;
  if(!missing_access)
    {
      LogDebug(COMPONENT_FSAL, "fsal_internal_testAccess_no_acl: Nothing was requested");
      ReturnCode(ERR_FSAL_NO_ERROR, 0);
    }

  if(p_object_attributes)
    {
      uid = p_object_attributes->owner;
      gid = p_object_attributes->group;
      mode = p_object_attributes->mode;

    }
  else
    {
      uid = p_buffstat->st_uid;
      gid = p_buffstat->st_gid;
      mode = unix2fsal_mode(p_buffstat->st_mode);
    }

  LogDebug(COMPONENT_FSAL,
               "fsal_internal_testAccess_no_acl: file Mode=%#o, file uid=%d, file gid= %d",
               mode,uid, gid);
  LogDebug(COMPONENT_FSAL,
               "fsal_internal_testAccess_no_acl: user uid=%d, user gid= %d, access_type=0X%x",
               p_context->credential.user,
               p_context->credential.group,
               access_type);

  /* If the uid of the file matches the uid of the user,
   * then the uid mode bits take precedence. */
  if(p_context->credential.user == uid)
    {

      LogDebug(COMPONENT_FSAL,
                   "fsal_internal_testAccess_no_acl: File belongs to user %d", uid);

      if(mode & FSAL_MODE_RUSR)
        missing_access &= ~FSAL_R_OK;

      if(mode & FSAL_MODE_WUSR)
        missing_access &= ~FSAL_W_OK;

      if(mode & FSAL_MODE_XUSR)
        missing_access &= ~FSAL_X_OK;

      /* handle the creation of a new 500 file correctly */
      if((missing_access & FSAL_OWNER_OK) != 0)
        missing_access = 0;

      if(missing_access == 0)
        ReturnCode(ERR_FSAL_NO_ERROR, 0);
      else
        {
          LogDebug(COMPONENT_FSAL,
                       "fsal_internal_testAccess_no_acl: Mode=%#o, Access=0X%x, Rights missing: 0X%x",
                       mode, access_type, missing_access);
          ReturnCode(ERR_FSAL_ACCESS, 0);
        }

    }

  /* missing_access will be nonzero triggering a failure
   * even though FSAL_OWNER_OK is not even a real posix file
   * permission */
  missing_access &= ~FSAL_OWNER_OK;

  /* Test if the file belongs to user's group. */
  is_grp = (p_context->credential.group == gid);
  if(is_grp)
    LogDebug(COMPONENT_FSAL,
                 "fsal_internal_testAccess_no_acl: File belongs to user's group %d",
                 p_context->credential.group);

  /* Test if file belongs to alt user's groups */
  if(!is_grp)
    for(i = 0; i < p_context->credential.nbgroups; i++)
      {
        is_grp = (p_context->credential.alt_groups[i] == gid);
        if(is_grp)
          LogDebug(COMPONENT_FSAL,
                       "fsal_internal_testAccess_no_acl: File belongs to user's alt group %d",
                       p_context->credential.alt_groups[i]);
        if(is_grp)
          break;
      }

  /* If the gid of the file matches the gid of the user or
   * one of the alternatve gids of the user, then the uid mode
   * bits take precedence. */
  if(is_grp)
    {
      if(mode & FSAL_MODE_RGRP)
        missing_access &= ~FSAL_R_OK;

      if(mode & FSAL_MODE_WGRP)
        missing_access &= ~FSAL_W_OK;

      if(mode & FSAL_MODE_XGRP)
        missing_access &= ~FSAL_X_OK;

      if(missing_access == 0)
        ReturnCode(ERR_FSAL_NO_ERROR, 0);
      else
        ReturnCode(ERR_FSAL_ACCESS, 0);

    }

  /* If the user uid is not 0, the uid does not match the file's, and
   * the user's gids do not match the file's gid, we apply the "other"
   * mode bits to the user. */
  if(mode & FSAL_MODE_ROTH)
    missing_access &= ~FSAL_R_OK;

  if(mode & FSAL_MODE_WOTH)
    missing_access &= ~FSAL_W_OK;

  if(mode & FSAL_MODE_XOTH)
    missing_access &= ~FSAL_X_OK;

  if(missing_access == 0)
    ReturnCode(ERR_FSAL_NO_ERROR, 0);
  else {
    LogDebug(COMPONENT_FSAL,
                 "fsal_internal_testAccess_no_acl: Mode=%#o, Access=0X%x, Rights missing: 0X%x",
                 mode, access_type, missing_access);
    ReturnCode(ERR_FSAL_ACCESS, 0);
  }

}<|MERGE_RESOLUTION|>--- conflicted
+++ resolved
@@ -603,12 +603,7 @@
     ReturnCode(ERR_FSAL_FAULT, 0);
 
   oarg.mountdirfd = dirfd;
-<<<<<<< HEAD
-  oarg.handle = &phandle->data.handle;
-=======
-
   oarg.handle = &((gpfsfsal_handle_t *)phandle)->data.handle;
->>>>>>> 862cd77b
   oarg.flags = oflags;
 
   rc = gpfs_ganesha(OPENHANDLE_OPEN_BY_HANDLE, &oarg);
@@ -644,12 +639,8 @@
   if(!p_context || !p_handle || !p_fsalpath)
     ReturnCode(ERR_FSAL_FAULT, 0);
 
-<<<<<<< HEAD
   memset(p_handle, 0, sizeof(*p_handle));
-  harg.handle = &p_handle->data.handle;
-=======
   harg.handle = &((gpfsfsal_handle_t *)p_handle)->data.handle;
->>>>>>> 862cd77b
   harg.handle->handle_size = OPENHANDLE_HANDLE_LEN;
   harg.name = p_fsalpath->path;
   harg.dfd = AT_FDCWD;
@@ -692,12 +683,8 @@
   if(!p_handle || !p_fsalname)
     ReturnCode(ERR_FSAL_FAULT, 0);
 
-<<<<<<< HEAD
   memset(p_handle, 0, sizeof(*p_handle));
-  harg.handle = &p_handle->data.handle;
-=======
   harg.handle = &((gpfsfsal_handle_t *)p_handle)->data.handle;
->>>>>>> 862cd77b
   harg.handle->handle_size = OPENHANDLE_HANDLE_LEN;
   harg.name = p_fsalname->name;
   harg.dfd = dfd;
