--- conflicted
+++ resolved
@@ -168,11 +168,7 @@
 	case STATE_BADHANDLE:
 		return "STATE_BADHANDLE";
 	case STATE_BAD_RANGE:
-<<<<<<< HEAD
-		return "STATE_BAD_RANGE";	
-=======
 		return "STATE_BAD_RANGE";
->>>>>>> 0d035a8d
 	case STATE_RECLAIM_BAD:
 		return "STATE_RECLAIM_BAD";
 	}
